<!DOCTYPE html>
<html lang="en">

<head>
  <meta charset="UTF-8">
  <meta name="viewport" content="width=device-width, initial-scale=1.0">
  <title>Travel Budget Pro</title>
  <link rel="stylesheet" href="styles.css">
  <!-- Include Handsontable CSS -->
  <link href="https://cdn.jsdelivr.net/npm/handsontable/dist/handsontable.full.min.css" rel="stylesheet">
</head>

<!-- add on right max budget and whats been spent for each catagory -->

<style>
  .content {
    color: #fff;
    background-color: #264042;
    padding: 20px;
    display: flex;
    flex: 1;
    flex-direction: row;
    position: relative;
    width: 100%;
  }
  .budget-container {
    height: 100% !important;
    width: 70% !important;
    flex-direction: column;
  }
  .title-box {
    display: flex;
    flex-direction: row;
    margin-bottom: 10px;
  }
  .input-box{
    margin-left: 20px;
    margin-right: 50px;
  }
  /* Table styles */
  #handsontable-container {
    height: 80% !important;
    width: 100% !important;
    margin-top: 10px;
    overflow: hidden;
    flex: 1;
  }

  .ht_master {
    height: 100% !important;
    width: 100% !important;
  }

  .wtHolder {
    height: 100% !important;
    width: 100% !important;
  }

  .max-budget-container {
    position: relative;
    flex-direction: column;
    height: auto;
    width: 90%;
    margin-left: 20px;
    background-color: #333;
    border: 2px solid #ccc;
  }

  .total-max {
    height: 50%;
    width: 100%;
  }

  .max-per-catagory {
    height: 50%;
    width: 100%;
  }

  footer {
    background-color: #333;
    color: #fff;
    padding: 10px 20px;
    border-top: 2px solid #ccc;
    text-align: center;
    margin-top: auto; /* Push footer to bottom */
  }
  
</style>

<body>
  <header>
    <div class="welcome-message">
      <h2>Welcome, <%= firstName %></h2> <!-- Dynamic greeting: This is not a bug! -->
    </div>
    <div class="logout-button">
      <a href="/login">
          <button id="logout-button">Logout</button>
      </a>
    </div>
    <div class="header-text-container"> <!-- Text container for independent positioning -->
      <h1>Travel Budget Pro</h1>
      <p>Stay up-to-date on your travel expenses</p>
    </div>
  </header>

  <div id="display" class="display">
    <nav id="sidebar">
      <h2>Menu</h2>
      <ul>
        <li><a href="/home">Home</a></li>
        <li><cur>Create Budget</cur></li> 
        <li><a href="/createReport">Create Report</a></li>
        <li><a href="/settings">Edit Settings</a></li>
      </ul>
    </nav>
  
    <div class="content">
      <div class="budget-container">
        <!-- Box to name a budget -->
        <div class="title-box">
          <label class="white-label" for="budget-title">Budget Title:</label>
          <input type="text" id="budget-title" name="budgetTitle" placeholder="Enter budget title" class="input-box">
          <form id="save-budget-form" action="/createBudget" method="post">
            <!-- Hidden input field to store spreadsheet data for index.js to find -->
            <input type="hidden" id="budget-data" name="budgetData">
            <!-- Button to save a budget-->
            <button id="save-budget-btn" type="submit" style="margin-bottom: 10px;">Save Budget</button>
          </form>
        </div>

<<<<<<< HEAD
      <!-- Buttons for adding/deleting rows -->
      <button id="add-row-button">Add Expense</button> 
      <button id="delete-row-button">Delete Last Expense</button>
      <!-- Handsontable grid -->
      <div id="handsontable-container"></div>
=======
        <!-- Buttons for adding/deleting rows -->
        <button id="add-row-button">Add Expense</button> 
        <button id="delete-row-button">Delete Last Expense</button>

        <!-- Handsontable grid -->
        <div id="handsontable-container"></div>
      </div>
      <div class="max-budget-container">
        <div class="total-max">
          <h2>Budget Max</h2>
        </div>
        <div class="max-per-catagory">
          <h2>Max per Catagory</h2>
        </div>
      </div>
>>>>>>> d932ca8d
    </div>
  </div>

  <footer>
    &copy; 2024 Travel Budget Pro
  </footer>

  <!-- Includes Handsontable API -->
  <script src="https://cdn.jsdelivr.net/npm/handsontable/dist/handsontable.full.min.js"></script>
  <script src="https://handsontable.com/docs/scripts/fixer.js"></script>
  <script>
    var stringBudgetData = '<%- JSON.stringify(budgetData || {}) %>';
  </script>
  
  <script>
    
    // Allows expenses tabs to be seen when table is shorter than tab list
    window.onload = function() {
      var container = document.getElementById('handsontable-container');
      if (container) {
        container.style.overflow = 'visible';
      }

      //Loads budget name into box if user clicked on an existing budget
      if(stringBudgetData != '{}'){
        const budget = JSON.parse(stringBudgetData);
        document.getElementById('budget-title').value = budget.budgetName;
        
      }  
    };
    
  </script>
  

  <!-- Saves a spreadsheet into a hidden input field when the save button is clicked -->
  <script>
    
    var container = document.getElementById('handsontable-container'); // Container where spreadsheet is displayed
    var save = document.getElementById('save'); // Save button
 
    //Trying to get length of array to set table size
    if(stringBudgetData.length > 2){
          const arraySize = budget.expenseCategory.length;
          rowCount = arraySize; 
        } else{
          rowCount = 1;
        }

    // Initialize the Handsontable instance
      const hot = new Handsontable(container, {
      startRows: rowCount,
      startCols: 5,
      fillHandle: true,
      contextMenu: {
        items: {
          // Remove row only when there is more than 1 row in the spreadsheet
          remove_row: {
            name: 'Remove row',
            callback: function () {
              hot.alter('remove_row');
            },
            disabled: function () {
              // Disable remove_row when there's only one row
              return hot.countRows() <= 1;
            }
          },
          // Undo and Redo
          undo: { name: 'Undo', disabled: function () { return !hot.isUndoAvailable(); } },
          redo: { name: 'Redo', disabled: function () { return !hot.isRedoAvailable(); } },
          // Alignment options
          alignment: {
            name: 'Alignment',
            submenu: {
              items: [
                { name: 'Left', key: 'alignment:left' },
                { name: 'Center', key: 'alignment:center' },
                { name: 'Right', key: 'alignment:right' }
              ]
            }
          },
          // Copy, Paste, Cut
          copy: { name: 'Copy' },
          paste: { name: 'Paste' },
          cut: { name: 'Cut' }
        }
      },
      allowInsertRow: false, // Disable inserting rows
      allowInsertColumn: false, // Disable inserting columns
      rowHeaders: true,
      colHeaders: ['Expense Category', 'Currency', 'Cost', 'Description'],
      colWidths: [150, 150, 150, 150],
      height: 'auto',
      licenseKey: 'non-commercial-and-evaluation',
      columns: [
        // Expense Category settings
        {
          data: 'expenseCategory',
          type: 'dropdown',
          trimWhitespace: false,
          source: [
            "",
            "Food",
            "Transportation",
            "Entertainment",
            "Lodging",
          ],
          strict: false,
        },
        // Currency settings
        {
          data: 'Currency',
          type: 'dropdown',
          source: [
            "",
            "USD - United States Dollar",
            "EUR - Euro",
            "GBP - British Pound",
            "JPY - Japanese Yen",
            "CNY - Chinese Yuan",
            "INR - Indian Rupee",
            "AUD - Australian Dollar",
            "CAD - Canadian Dollar",
            "SGD - Singapore Dollar",
            "CHF - Swiss Franc",
            "MYR - Malaysian Ringgit",
            "NZD - New Zealand Dollar",
            "THB - Thai Baht",
            "RUB - Russian Ruble",
            "ZAR - South African Rand",
            "BRL - Brazilian Real",
            "PHP - Philippine Peso",
            "IDR - Indonesian Rupiah",
            "TRY - Turkish Lira",
            "KRW - South Korean Won",
            "MXN - Mexican Peso",
            "NOK - Norwegian Krone",
          ],
          strict: true,
          allowInvalid: false,
        },
        // Cost settings
        {
          data: 'cost',
          type: 'numeric',
        },
        // Description settings
        {}
      ],
    });



    // Add event listener to the save button form submission
    document.getElementById('save-budget-form').addEventListener('submit', function (event) {
      // Store the budget title
      var budgetTitle = document.getElementById('budget-title').value;

      // Store data in variables by columns
      var col1 = hot.getDataAtCol(0);
      var col2 = hot.getDataAtCol(1);
      var col3 = hot.getDataAtCol(2);
      var col4 = hot.getDataAtCol(3);

      // Check if any cell is empty or there's no budget name
      if (col1.some(cell => cell === null || cell === "") ||
        col2.some(cell => cell === null || cell === "") ||
        col3.some(cell => cell === null || cell === "") ||
        col4.some(cell => cell === null || cell === "") ||
        budgetTitle.trim() === "") {
        // Display pop-up message if any cell is empty
        alert("Please fill out all cells before saving.");
        event.preventDefault(); // Prevent form submission
      } else {
        // Store the column data
        var columnData = {
          budgetName: budgetTitle,
          expenseCategory: col1,
          currency: col2,
          cost: col3,
          description: col4
        };

        // Serialize the column data
        var serializedData = JSON.stringify(columnData);

        // Assign serialized data to the hidden input field
        document.getElementById('budget-data').value = serializedData;
      }
    });

    hot.addHook('afterRemoveRow', function () {
        hot.updateSettings({
          contextMenu: hot.getSettings().contextMenu
        });
      });
  </script>

  <!-- Adds a row of cells when the "Add Expense" button is clicked. -->
  <script>
    document.getElementById('add-row-button').addEventListener('click', function (event) {
      // Get data for the last row
      var lastRowData = hot.getDataAtRow(hot.countRows() - 1);

      // Check if the last row is entirely filled in
      if (lastRowData.every(cell => cell !== null && cell !== "")) {
        // Last row is entirely filled in - insert a new row below the last row
        hot.alter('insert_row_below', hot.countRows());
      } else {
        // Display a message indicating that the user needs to fill in the last row
        alert("Please fill in the last row before adding another expense.");
      }
    });
  </script>

  <!-- Deletes the last row of cells when the "Remove Last Expense" button is clicked. -->
  <script>
    // Add event listener to the "Delete Last Row" button
    document.getElementById('delete-row-button').addEventListener('click', function (event) {
      if (hot.countRows() > 1) {
        // Delete the last row
        hot.alter('remove_row', hot.countRows() - 1);
      } else {
        // Last row in the spreadsheet - just clear the contents
        for (var i = 0; i < hot.countCols(); i++) {
          hot.setDataAtCell(hot.countRows() - 1, i, "");
        }
      }
    });
  </script>
</body>
</html><|MERGE_RESOLUTION|>--- conflicted
+++ resolved
@@ -128,13 +128,6 @@
           </form>
         </div>
 
-<<<<<<< HEAD
-      <!-- Buttons for adding/deleting rows -->
-      <button id="add-row-button">Add Expense</button> 
-      <button id="delete-row-button">Delete Last Expense</button>
-      <!-- Handsontable grid -->
-      <div id="handsontable-container"></div>
-=======
         <!-- Buttons for adding/deleting rows -->
         <button id="add-row-button">Add Expense</button> 
         <button id="delete-row-button">Delete Last Expense</button>
@@ -150,7 +143,6 @@
           <h2>Max per Catagory</h2>
         </div>
       </div>
->>>>>>> d932ca8d
     </div>
   </div>
 
