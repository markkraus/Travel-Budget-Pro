<!--        home.html

        (Author: Mark Kraus, Connor Gramling, & Ben Mullin )

  Overview:
    Allows existing users to access the rest of the website
    and see their existing budgets as well as create new one.
    
  Functionality:
    1. Logout
    2. 
-->

<!DOCTYPE html>
<html lang="en">

<head>
  <meta charset="UTF-8">
  <meta name="viewport" content="width=device-width, initial-scale=1.0">
  <title>Travel Budget Pro</title>
  <link rel="stylesheet" href="styles.css">
  <!-- Include Handsontable CSS -->
  <link href="https://cdn.jsdelivr.net/npm/handsontable/dist/handsontable.full.min.css" rel="stylesheet">
  <style>

    /* Table styles */
    #handsontable-container {
      height: 90% !important;
      width: 90% !important;
      overflow: hidden;
      flex: 1;
<<<<<<< HEAD
    } */

    header {
      background-color: #333;
      color: #fff;
      padding: 20px;
      position: fixed;
      top: 0;
      width: 100%;
      height: 109px;
      border-bottom: 2px solid #ccc;
      align-items: center;
    } 
    body {
      font-family: Arial, sans-serif;
      margin: 0;
      padding: 0;
      background-color: #f5f5f5;
      display: flex;
      max-height: 850px; /* Set minimum height to full viewport height */
      /*overflow: hidden; /* Prevent scrolling if content overflows */
      flex-direction: column; /* Make sure content stretches vertically */
    }

    #sidebar {
      
      background-color: #333;
      color: #fff;
      width: 200px;
      max-width: 200px;
      min-height: calc(100vh - 300px); /* Adjusted for header and footer height */
      padding: 20px;
      border-right: 2px solid #ccc;
      flex: 1; /* Occupy full height */
      display: flex;
      flex-direction: column; /* Arrange content vertically */
    }


    #sidebar h2 {
      margin-top: 0;
      margin-bottom: 20px;
      border-bottom: 2px solid #ccc;
      padding-bottom: 10px;
    }

    #sidebar ul {
      list-style-type: none;
      padding: 0;
      flex-grow: 1; /* Grow to fill available space */
    }

    #sidebar li {
      margin-bottom: 10px;
    }

    #sidebar a {
      color: #fff;
      text-decoration: none;
      padding: 10px 15px;
      border-radius: 5px;
      border: 1px solid #ccc;
      display: block;
    }

    #sidebar cur {
      color: #555;
      text-decoration: none;
      padding: 10px 15px;
      border-radius: 5px;
      border: 1px solid #ccc;
      display: block;
      background-color: #fff;
      font-weight: bold;
    }

    #sidebar a:hover {
      background-color: #555;
    }

    .welcome-message {
      position: absolute;
      top: 20px;
      left: 20px;
      max-width: 20%;
      color: #fff;
      padding: 10px 20px;
      text-wrap: normal;
    }

    #logout-button {
      position: absolute;
      top: 20px;
      left: 90%;
      background-color: #d9534f;
      color: #fff;
      border: none;
      padding: 10px 20px;
      border-radius: 5px;
      cursor: pointer;
    }

    .header-text-container {
      text-align: center; 
    }

    .display {
      display: flex;
      margin-top: 150px; /* Adjust the margin to leave space for the header */
      height: 100vh;
      flex: 1;
      flex-direction: row;
      position: relative;
      overflow-y: auto;
      background-color: #264042;
    }

    .content {
      background-color: #264042;
      padding: 30px;
      flex: 1;
      flex-direction: column;
      position: relative;
      width: calc(100% - 305px); /* Makes sidebar same width as other pages */
      max-height: calc(100vh - 109px - 10px - 20px - 2px); /* Adjusted for header, footer, padding, and border */
      fill: #264042;
=======
>>>>>>> 9b67eb14
    }

    footer {
      background-color: #333;
      color: #fff;
      padding: 10px 20px;
      border-top: 2px solid #ccc;
      text-align: center;
      margin-top: auto; /* Push footer to bottom */
    }

    
  </style>
</head>

<body>

  <header>
    <div class="welcome-message">
      <h2>Welcome, <%= firstName %></h2> <!-- Dynamic greeting: This is not a bug! -->
    </div>
    <div class="logout-button">
      <a href="/login">
          <button id="logout-button">Logout</button>
      </a>
    </div>
    <div class="header-text-container"> <!-- Text container for independent positioning -->
      <h1>Travel Budget Pro</h1>
      <p>Stay up-to-date on your travel expenses</p>
    </div>
  </header>

  <div id="display" class="display">
    <nav id="sidebar">
      <h2>Menu</h2>
      <ul>
        <li><a href="/home">Home</a></li>
        <li><cur>Create Budget</cur></li> 
        <li><a href="/createReport">Create Report</a></li>
        <li><a href="/settings">Edit Settings</a></li>

      </ul>
    </nav>
  
    <div class="content">
<<<<<<< HEAD
      <button id="load" class="button button--primary button--blue">Load data</button> 
      <button id="save" class="button button--primary button--blue">Save data</button>
      <label>
        <input type="checkbox" name="autosave" id="autosave" />
        Autosave
      </label>
      <div id="handsontable-container"></div>
=======

       <!-- ROGA-->
       <form id="save-budget-form" action="#" method="post">

        <button id="save-budget-btn" style="margin-bottom: 10px;">Save Budget</button>
      </form>

      <!-- add row dynamically -->
      <button id="add-row-button">Add Expense</button> <!-- Button to increment rows -->

      <!-- Content loaded dynamically based on button clicks -->
      <div id="handsontable-container">
        <!-- Handsontable grid will be inserted here -->
      </div>

>>>>>>> 9b67eb14
    </div>

  <footer>
    &copy; 2024 Travel Budget Pro
  </footer>

    <!-- Includes Handsontable -->
    <script src="https://cdn.jsdelivr.net/npm/handsontable/dist/handsontable.full.min.js"></script>
    <script src="https://handsontable.com/docs/scripts/fixer.js"></script>

    <!-- Includes spreadsheet  -->
    <script src="spreadsheet.js"></script>

    <script>
       // Get the container element where the spreadsheet will be displayed
        var container = document.getElementById('handsontable-container');
        var save = document.getElementById('save');
        var load = document.getElementById('load');

        // Initialize the Handsontable instance
        const hot = new Handsontable(container, {
          startRows: 8,
          startCols: 5,
          rowHeaders: true,
          colHeaders: ['Expense Category', 'Currency', 'Cost', 'Description'],
          colWidths: [150, 150, 150, 150],
          height: 'auto',
          licenseKey: 'non-commercial-and-evaluation',
          columns: [
            // Expense Category settings
            {
              data: 'expenseCategory',
              type: 'dropdown',
              source: [
                "",
                "Food",
                "Transportation",
                "Entertainment",
                "Lodging",
              ],
              strict: false,
            },
            // Currency settings
            {
              data: 'Currency',
              type: 'dropdown',
              source: [
                "",
                "USD - United States Dollar",
                "EUR - Euro",
                "GBP - British Pound",
                "JPY - Japanese Yen",
                "CNY - Chinese Yuan",
                "INR - Indian Rupee",
                "AUD - Australian Dollar",
                "CAD - Canadian Dollar",
                "SGD - Singapore Dollar",
                "CHF - Swiss Franc",
                "MYR - Malaysian Ringgit",
                "NZD - New Zealand Dollar",
                "THB - Thai Baht",
                "RUB - Russian Ruble",
                "ZAR - South African Rand",
                "BRL - Brazilian Real",
                "PHP - Philippine Peso",
                "IDR - Indonesian Rupiah",
                "TRY - Turkish Lira",
                "KRW - South Korean Won",
                "MXN - Mexican Peso",
                "NOK - Norwegian Krone",
              ],
              strict: true,
              allowInvalid: false,
            },
            // Cost settings
            {
              data: 'cost',
              type: 'numeric',
            },
            // Description settings
            {}
          ]
        });

        // Attach event listener to the save button
        save.addEventListener('click', function () {
          // Retrieve the data from the Handsontable instance
          const data = hot.getData();
          // Log the data to the console
          console.log('Handsontable data:', data);
        });
    </script>
  
</body>

</html><|MERGE_RESOLUTION|>--- conflicted
+++ resolved
@@ -29,7 +29,6 @@
       width: 90% !important;
       overflow: hidden;
       flex: 1;
-<<<<<<< HEAD
     } */
 
     header {
@@ -154,10 +153,7 @@
       flex-direction: column;
       position: relative;
       width: calc(100% - 305px); /* Makes sidebar same width as other pages */
-      max-height: calc(100vh - 109px - 10px - 20px - 2px); /* Adjusted for header, footer, padding, and border */
       fill: #264042;
-=======
->>>>>>> 9b67eb14
     }
 
     footer {
@@ -203,15 +199,6 @@
     </nav>
   
     <div class="content">
-<<<<<<< HEAD
-      <button id="load" class="button button--primary button--blue">Load data</button> 
-      <button id="save" class="button button--primary button--blue">Save data</button>
-      <label>
-        <input type="checkbox" name="autosave" id="autosave" />
-        Autosave
-      </label>
-      <div id="handsontable-container"></div>
-=======
 
        <!-- ROGA-->
        <form id="save-budget-form" action="#" method="post">
@@ -225,10 +212,9 @@
       <!-- Content loaded dynamically based on button clicks -->
       <div id="handsontable-container">
         <!-- Handsontable grid will be inserted here -->
-      </div>
-
->>>>>>> 9b67eb14
+
     </div>
+  </div>
 
   <footer>
     &copy; 2024 Travel Budget Pro
