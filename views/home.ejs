<!--        home.html
        (Author: Connor Gramling)
  Overview:
    Allows existing users to access the rest of the website
    and see their existing budgets as well as create new one.
    
  Functionality:
    1. Logout
    2. 
-->

<!DOCTYPE html>
<html lang="en">

<head>
  <meta charset="UTF-8">
  <meta name="viewport" content="width=device-width, initial-scale=1.0">
  <title>Travel Budget Pro</title>
  <link rel="stylesheet" href="styles.css">
  <style>
    header {
      background-color: #333;
      color: #fff;
      padding: 20px;
      position: fixed;
      top: 0;
      width: 100%;
      height: 109px;
      border-bottom: 2px solid #ccc;
      align-items: center;
    } 
    body {
      font-family: Arial, sans-serif;
      margin: 0;
      padding: 0;
      background-color: #f5f5f5;
      display: flex;
      min-height: 100vh; /* Set minimum height to full viewport height */
      flex-direction: column; /* Make sure content stretches vertically */
    }

    #sidebar {
      background-color: #333;
      color: #fff;
      width: 200px;
      max-width: 200px;
      min-height: calc(100vh - 300px); /* Adjusted for header and footer height */
      padding: 20px;
      border-right: 2px solid #ccc;
      flex: 1; /* Occupy full height */
      display: flex;
      flex-direction: column; /* Arrange content vertically */
    }


    #sidebar h2 {
      margin-top: 0;
      margin-bottom: 20px;
      border-bottom: 2px solid #ccc;
      padding-bottom: 10px;
    }

    #sidebar ul {
      list-style-type: none;
      padding: 0;
      flex-grow: 1; /* Grow to fill available space */
    }

    #sidebar li {
      margin-bottom: 10px;
    }

    #sidebar a {
      color: #fff;
      text-decoration: none;
      padding: 10px 15px;
      border-radius: 5px;
      border: 1px solid #ccc;
      display: block;
    }

    #sidebar cur {
      color: #555;
      text-decoration: none;
      padding: 10px 15px;
      border-radius: 5px;
      border: 1px solid #ccc;
      display: block;
      background-color: #fff;
      font-weight: bold;
    }

    #sidebar a:hover {
      background-color: #555;
    }

    .welcome-message {
      position: absolute;
      top: 20px;
      left: 20px;
      max-width: 20%;
      color: #fff;
      padding: 10px 20px;
      text-wrap: normal;
    }

    #logout-button {
      position: absolute;
      top: 20px;
      left: 90%;
      background-color: #d9534f;
      color: #fff;
      border: none;
      padding: 10px 20px;
      border-radius: 5px;
      cursor: pointer;
    }

    .header-text-container {
      text-align: center;
      /* margin-left: 330px; */
    }

    .display {
      display: flex;
      margin-top: 150px; /* Adjust the margin to leave space for the header */
      height: 100vh;
      flex: 1;
      flex-direction: row;
      position: relative;
      overflow-y: auto;
      background-color: grey;
    }

    .content {
      background-color: #264042;
      padding: 20px;
      flex: 1;
      flex-direction: column;
      position: relative;
      /*left: 290px; /* Adjusted to start where sidebar ends */
      /*width: calc(100% - 330px); /* Adjusted for sidebar width */
      width: 100%;
    }

    .budgets-header {
      align-items: center;
      color: var(--ds-text-subtle, #fff);
      display: flex;
      flex: 1;
      font-size: 20px;
      font-weight: 700;
      line-height: 24px;
      margin: 20px 30px;
      overflow: hidden;
      text-overflow: ellipsis;
      white-space: nowrap;
    }

    .budget-selection-list {
      display: flex;
      flex-wrap: wrap;
      justify-content: flex-start;
    }

    .budget-selection-item {
      margin: 0 2% 2% 0;
      padding: 0;
      transform: translate(0);
      width: 23.5%;
      /* 
      background-color: #d9534f;
      color: #fff;
      border: none;
      padding: 10px 20px;
      border-radius: 5px;
      cursor: pointer; */
    }

    .budget-selection-create-new {
      margin: 0 2% 2% 0;
      padding: 0;
      transform: translate(0);
      /* width: 23.5%;
      background-color: green;
      color: #fff;
      border: none;
      padding: 10px 20px;
      border-radius: 5px;
      cursor: pointer; */
    }

    footer {
      background-color: #333;
      color: #fff;
      padding: 10px 20px;
      border-top: 2px solid #ccc;
      text-align: center;
      margin-top: auto; /* Push footer to bottom */
    }
  </style>
</head>

<body>

  <header>
    <div class="welcome-message">
<<<<<<< HEAD
    <h2>Welcome, <%= firstName %></h2>
=======
      <h2>Welcome Henward Sluz</h2>
>>>>>>> 7c784173
    </div>
    <div class="logout-button">
      <a href="/login">
          <button id="logout-button">Logout</button>
      </a>
    </div>
    <div class="header-text-container"> <!-- Text container for independent positioning -->
      <h1>Travel Budget Pro</h1>
      <p>Stay up-to-date on your travel expenses</p>
    </div>
  </header>

  <div id="display" class="display">
    <nav id="sidebar">
      <h2>Menu</h2>
      <ul>
        <li><cur>Home</cur></li> 
        <li><a href="/createBudget">Create Budget</a></li>
        <li><a href="/createReport">Create Report</a></li>
        <li><a href="/settings">Edit Settings</a></li>
      </ul>
    </nav>
  
    <div class="content">
      <h3 class = "budgets-header">
        YOUR BUDGETS
      </h3>
      <ul class="budget-selection-list">
        <li class="budget-selection-item">
          <a class="budget-tile" href=""></a>Budget 1
        </li>
        <li class="budget-selection-create-new">
          <a class = "create-budget-tile" href=""></a>Create New Budget
        </li>
      </ul>
    </div>
  </div>

  <footer>
    &copy; 2024 Travel Budget Pro
  </footer>

  <script src="../JavaScript/main.js"></script> <!-- Link to JS program -->


</body>

</html><|MERGE_RESOLUTION|>--- conflicted
+++ resolved
@@ -28,15 +28,18 @@
       height: 109px;
       border-bottom: 2px solid #ccc;
       align-items: center;
-    } 
+    }
+
     body {
       font-family: Arial, sans-serif;
       margin: 0;
       padding: 0;
       background-color: #f5f5f5;
       display: flex;
-      min-height: 100vh; /* Set minimum height to full viewport height */
-      flex-direction: column; /* Make sure content stretches vertically */
+      min-height: 100vh;
+      /* Set minimum height to full viewport height */
+      flex-direction: column;
+      /* Make sure content stretches vertically */
     }
 
     #sidebar {
@@ -44,12 +47,15 @@
       color: #fff;
       width: 200px;
       max-width: 200px;
-      min-height: calc(100vh - 300px); /* Adjusted for header and footer height */
+      min-height: calc(100vh - 300px);
+      /* Adjusted for header and footer height */
       padding: 20px;
       border-right: 2px solid #ccc;
-      flex: 1; /* Occupy full height */
-      display: flex;
-      flex-direction: column; /* Arrange content vertically */
+      flex: 1;
+      /* Occupy full height */
+      display: flex;
+      flex-direction: column;
+      /* Arrange content vertically */
     }
 
 
@@ -63,7 +69,8 @@
     #sidebar ul {
       list-style-type: none;
       padding: 0;
-      flex-grow: 1; /* Grow to fill available space */
+      flex-grow: 1;
+      /* Grow to fill available space */
     }
 
     #sidebar li {
@@ -123,7 +130,8 @@
 
     .display {
       display: flex;
-      margin-top: 150px; /* Adjust the margin to leave space for the header */
+      margin-top: 150px;
+      /* Adjust the margin to leave space for the header */
       height: 100vh;
       flex: 1;
       flex-direction: row;
@@ -196,7 +204,8 @@
       padding: 10px 20px;
       border-top: 2px solid #ccc;
       text-align: center;
-      margin-top: auto; /* Push footer to bottom */
+      margin-top: auto;
+      /* Push footer to bottom */
     }
   </style>
 </head>
@@ -205,15 +214,11 @@
 
   <header>
     <div class="welcome-message">
-<<<<<<< HEAD
-    <h2>Welcome, <%= firstName %></h2>
-=======
-      <h2>Welcome Henward Sluz</h2>
->>>>>>> 7c784173
+      <h2>Welcome, <%= firstName %></h2>
     </div>
     <div class="logout-button">
       <a href="/login">
-          <button id="logout-button">Logout</button>
+        <button id="logout-button">Logout</button>
       </a>
     </div>
     <div class="header-text-container"> <!-- Text container for independent positioning -->
@@ -226,15 +231,17 @@
     <nav id="sidebar">
       <h2>Menu</h2>
       <ul>
-        <li><cur>Home</cur></li> 
+        <li>
+          <cur>Home</cur>
+        </li>
         <li><a href="/createBudget">Create Budget</a></li>
         <li><a href="/createReport">Create Report</a></li>
         <li><a href="/settings">Edit Settings</a></li>
       </ul>
     </nav>
-  
+
     <div class="content">
-      <h3 class = "budgets-header">
+      <h3 class="budgets-header">
         YOUR BUDGETS
       </h3>
       <ul class="budget-selection-list">
@@ -242,7 +249,7 @@
           <a class="budget-tile" href=""></a>Budget 1
         </li>
         <li class="budget-selection-create-new">
-          <a class = "create-budget-tile" href=""></a>Create New Budget
+          <a class="create-budget-tile" href=""></a>Create New Budget
         </li>
       </ul>
     </div>
